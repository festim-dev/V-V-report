--- conflicted
+++ resolved
@@ -21,11 +21,8 @@
         - file: verification/mms/heat_transfer
         - file: verification/mes_radioactive_decay
         - file: verification/mms/radioactive_decay
-<<<<<<< HEAD
         - file: verification/mms/soret
-=======
         - file: verification/mms/simple_temperature
->>>>>>> 47d3bba2
   - caption: Validation
     chapters:
       - file: validation/plasma-driven-permeation/plasma-driven-permeation
